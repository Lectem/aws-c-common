--- conflicted
+++ resolved
@@ -291,32 +291,7 @@
     return AWS_OP_SUCCESS;
 }
 
-<<<<<<< HEAD
 #define AWS_LOG_SUBJECT_SPACE_MASK (AWS_LOG_SUBJECT_STRIDE - 1)
-=======
-int aws_thread_id_t_to_string(aws_thread_id_t thread_id, char *buffer, size_t bufsz) {
-    AWS_ERROR_PRECONDITION(AWS_THREAD_ID_T_REPR_BUFSZ == bufsz);
-    AWS_ERROR_PRECONDITION(buffer && AWS_MEM_IS_WRITABLE(buffer, bufsz));
-    size_t current_index = 0;
-    unsigned char *bytes = (unsigned char *)&thread_id;
-    for (size_t i = sizeof(aws_thread_id_t); i != 0; --i) {
-        unsigned char c = bytes[i - 1];
-        int written = snprintf(buffer + current_index, bufsz - current_index, "%02x", c);
-        if (written < 0) {
-            return AWS_OP_ERR;
-        }
-        current_index += written;
-        if (bufsz <= current_index) {
-            return AWS_OP_ERR;
-        }
-    }
-    return AWS_OP_SUCCESS;
-}
-
-#ifndef AWS_MAX_LOG_SUBJECT_SLOTS
-#    define AWS_MAX_LOG_SUBJECT_SLOTS 16u
-#endif
->>>>>>> 045024d7
 
 static const uint32_t S_MAX_LOG_SUBJECT = AWS_LOG_SUBJECT_STRIDE_BITS * AWS_PACKAGE_SLOTS - 1;
 
